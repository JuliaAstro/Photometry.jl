--- conflicted
+++ resolved
@@ -473,11 +473,8 @@
 ####################################
 # Rectangular routines
 
-<<<<<<< HEAD
-
-
-=======
->>>>>>> fe190941
+
+
 function rectangular_overlap(xmin, xmax, ymin, ymax, nx, ny, w, h, θ; method = :exact)
     out = fill(0.0, ny, nx)
 
@@ -496,23 +493,17 @@
     @inbounds for i in 1:nx
         # lower end of pixel
         pxmin = xmin + (i - 1) * dx
-        pxcen = pxmin + 0.5dx
         # upper end of pixel
         pxmax = pxmin + dx
         if pxmax > bxmin && pxmin < bxmax
             for j in 1:ny
                 pymin = ymin + (j - 1) * dy
-                pycen = pymin + 0.5dy
                 pymax = pymin + dy
 
                 if bymin < pymax && pymin < bymax
                     if method === :exact
-<<<<<<< HEAD
                         # out[j, i] = rectangular_overlap_exact(pxmin, pymin, pxmax, pymax, w, h, θ)
                         error("Exact overlap for rectangular apertures is not implemented, yet. See https://github.com/JuliaAstro/Photometry.jl/issues/22")
-=======
-                        out[j, i] = rectangular_overlap_exact(pxmin, pymin, pxmax, pymax, w, h, θ)
->>>>>>> fe190941
                     elseif method === :center
                         out[j, i] = rectangular_overlap_single_subpixel(pxmin, pymin, pxmax, pymax, w, h, θ, 1)
                     elseif method[1] === :subpixel
@@ -531,20 +522,12 @@
     dy = (y1 - y0) / subpixels
 
     frac = 0
-<<<<<<< HEAD
-=======
-
->>>>>>> fe190941
     x = x0 - 0.5dx
     for i in 1:subpixels
         x += dx
         y = y0 - 0.5dy
         for j in 1:subpixels
-<<<<<<< HEAD
             y += dy
-=======
-            y += dx
->>>>>>> fe190941
             if intersects_rectangle(x, y, w, h, θ)
                 frac += 1
             end
@@ -558,21 +541,17 @@
 # see https://math.stackexchange.com/questions/69099/equation-of-a-rectangle
 """intersection with rectangular using implicit Lamé curve"""
 function intersects_rectangle(x, y, w, h, θ)
-<<<<<<< HEAD
     # transform into frame of rectangle
     sinth, costh = sincos(deg2rad(-θ))
     u = x * costh - y * sinth
     v = x * sinth + y * costh
 
     return abs(u) < w / 2 && abs(v) < h / 2
-=======
-    sinth, costh = sincos(deg2rad(θ))
-    u = x * costh - y * sinth
-    v = x * sinth + y * costh
-
-    return abs(u / w + v / h) + abs(u / w - v / h) < 2
->>>>>>> fe190941
-end
+end
+#= 
+
+This code was previously used for trying to implement exact overlap of rectangular apertures. For now, it will sit in this comment block for posterity. 
+
 
 function rectangular_overlap_exact(xmin, ymin, xmax, ymax, w, h, θ)
     sint, cost = sincos(deg2rad(-θ))
@@ -598,10 +577,7 @@
     return scale * (triangle_unitsquare_overlap(x1, y1, x2, y2, x3, y3) +
                     triangle_unitsquare_overlap(x1, y1, x4, y4, x3, y3))
 end
-<<<<<<< HEAD
-    
-=======
->>>>>>> fe190941
+    
 
 function triangle_unitsquare_overlap(x1, y1, x2, y2, x3, y3)
     # distances
@@ -650,11 +626,7 @@
             point2 = square_segment_single2(x2, y2, x3, y3)
 
             return (area_triangle(x1, y1, x2, y2, point2...) +
-<<<<<<< HEAD
                     area_triangle(x2, y2, point2..., 0, 1))
-=======
-                    area_triangle(x2, y2, point2..., 1, 1))
->>>>>>> fe190941
         else
             return area_triangle(x1, y1, x2, y2, 1, 1)
         end
@@ -709,13 +681,8 @@
             return inside_triangle(0.5, 0.5, x1, y1, x2, y2, x3, y3) ? 1 : 0
         end
     end
-<<<<<<< HEAD
-    end
-    
-=======
-end
-
->>>>>>> fe190941
+    end
+    
 # intersection of a segment with the unit square
 function square_segment(x1, y1, x2, y2)
     point1, point2 = square_line(x1, y1, x2, y2)
@@ -724,26 +691,15 @@
         (point1[2] > y1 && point1[2] > y2) || (point1[2] < y1 && point1[2] < y2))
         point1 = (2, 2)
     end
-<<<<<<< HEAD
-    
-=======
-
->>>>>>> fe190941
+    
     if ((point2[1] > x1 && point2[1] > x2) || (point2[1] < x1 && point2[1] < x2) ||
         (point2[2] > y1 && point2[2] > y2) || (point2[2] < y1 && point2[2] < y2))
         point2 = (2, 2)
     end
-<<<<<<< HEAD
     
     return sort!([point1, point2])
 end
     
-=======
-
-    return sort!([point1, point2])
-end
-
->>>>>>> fe190941
 # closest intersection of a line with the unit square
 function square_segment_single2(x1, y1, x2, y2)
     point1, point2 = square_line(x1, y1, x2, y2)
@@ -757,13 +713,8 @@
     else
         return dy1 > dy2 ? point2 : point1
     end
-<<<<<<< HEAD
-    end
-    
-=======
-end
-
->>>>>>> fe190941
+    end
+    
 # intersection of a line defined by two points with a unit square
 function square_line(x1, y1, x2, y2)
     dx = x2 - x1
@@ -779,20 +730,12 @@
     if isinf(m)
         return 0 ≤ x1 ≤ 1 ? ((x1, 1.0), (x2, 0.0)) : ((2.0, 2.0), (2.0, 2.0))
     end
-<<<<<<< HEAD
-    
-=======
-
->>>>>>> fe190941
+    
     points = []
     if 0 ≤ b ≤ 1 # intersects x=0
         push!(points, (0.0, float(b)))
     end
-<<<<<<< HEAD
-    
-=======
-
->>>>>>> fe190941
+    
     if 0 ≤ (1 - b) / m ≤ 1 # intersects y=1
         push!(points, ((1 - b) / m, 1.0))
     end
@@ -804,11 +747,7 @@
     if 0 ≤ -b / m ≤ 1 # intersects y=0
         push!(points, (-b / m, 0.0))
     end
-<<<<<<< HEAD
-    
-=======
-
->>>>>>> fe190941
+    
     # no intersection
     length(points) == 0 && return (2.0, 2.0), (2.0, 2.0)
 
@@ -821,8 +760,4 @@
     end
     out = unique(process, points)
     return length(out) == 1 ? Tuple(repeat(out, 2)) : Tuple(out)
-end
-<<<<<<< HEAD
-    
-=======
->>>>>>> fe190941
+end =#