APERTURES = [
    CircularAperture,
    CircularAnnulus,
    EllipticalAperture,
    EllipticalAnnulus,
    # RectangularAperture,
    # RectangularAnnulus
]

PARAMS = [
    (3),
    (3, 5),
    (3, 3, 0),
    (3, 5, 4, 0),
<<<<<<< HEAD
=======
    (3, 5, 0),
    (3, 5, 4, 0),
>>>>>>> fe190941
]

###########################
# Some helpers for testing
area(ap::CircularAperture) = π * ap.r^2
area(ap::CircularAnnulus) = π * (ap.r_out^2 - ap.r_in^2)
area(ap::EllipticalAperture) = π * ap.a * ap.b
area(ap::EllipticalAnnulus) = π * ap.a_out * ap.b_out - π * ap.a_in * ap.b_in
area(ap::RectangularAperture) = ap.w * ap.h
area(ap::RectangularAnnulus) = ap.w_out * ap.h_out - ap.w_in * ap.h_in


@testset "outside - $AP" for (AP, params) in zip(APERTURES, PARAMS)
    data = ones(10, 10)
    aperture = AP(-60, 60, params...)
    @test aperture_photometry(aperture, data).aperture_sum ≈ 0
end

@testset "inside zeros - $AP" for (AP, params) in zip(APERTURES, PARAMS)
    data = zeros(40, 40)
    aperture = AP(20.0, 20.0, params...)

    table_cent = aperture_photometry(aperture, data, method = :center)
    table_sub = aperture_photometry(aperture, data, method = (:subpixel, 10))
    table_ex = aperture_photometry(aperture, data, method = :exact)


    @test table_ex.aperture_sum ≈ 0
    @test table_sub.aperture_sum ≈ 0
    @test table_cent.aperture_sum ≈ 0

end

@testset "inside ones - $AP" for (AP, params) in zip(APERTURES, PARAMS)
    data = ones(40, 40)
    aperture = AP(20.0, 20.0, params...)

    table_cent = aperture_photometry(aperture, data, method = :center)
    table_sub = aperture_photometry(aperture, data, method = (:subpixel, 10))
    table_ex = aperture_photometry(aperture, data, method = :exact)

    true_flux = area(aperture)

    @test table_ex.aperture_sum ≈ true_flux
    @test table_sub.aperture_sum ≈ table_ex.aperture_sum atol = 0.1
    @test table_cent.aperture_sum < table_ex.aperture_sum

end

@testset "photometry - circular" begin
    function test_aperture(data, aperture)
        error = ones(size(data))

        table_cent = aperture_photometry(aperture, data, error, method = :center)
        table_sub = aperture_photometry(aperture, data, error, method = (:subpixel, 12))
        table_ex = aperture_photometry(aperture, data, error, method = :exact)

        true_flux = area(aperture)
        true_err = sqrt(true_flux)

        @test table_ex.aperture_sum ≈ true_flux
        @test table_sub.aperture_sum ≈ table_ex.aperture_sum atol = 0.1
        @test table_cent.aperture_sum < table_ex.aperture_sum

        @test table_ex.aperture_sum_err ≈ true_err
        @test table_sub.aperture_sum_err ≈ table_ex.aperture_sum_err atol = 0.1
        @test table_cent.aperture_sum_err < table_ex.aperture_sum_err
    end

    @testset "errors - CircularAperture" begin
        data = ones(40, 40)
        aperture = CircularAperture(20, 20, 10)
        test_aperture(data, aperture)
    end

    @testset "errors - CircularAnnulus" begin
        data = ones(40, 40)
        aperture = CircularAnnulus(20, 20, 8, 10)
        test_aperture(data, aperture)
    end

    @testset "partial overlap" begin
        data = ones(20, 20)
        error = ones(size(data))
        positions = [10.5 10.5; 1 1; 1 20; 20 1; 20 20]
        apertures = [CircularAperture(positions[i, :], 5) for i in axes(positions, 1)]

        table = aperture_photometry(apertures, data, error)
        @test table.aperture_sum[1] ≈ 25π
        @test all(table.aperture_sum[2:end] .< 25π)
    end
end # photometry - circular

@testset "photometry - elliptical" begin
    function test_elliptical_aperture(data, aperture)
        error = ones(size(data))

        table_ex = aperture_photometry(aperture, data, error, method = :exact)
        table_cent = aperture_photometry(aperture, data, error, method = :center)
        table_sub = aperture_photometry(aperture, data, error, method = (:subpixel, 128))

        true_flux = area(aperture)
        true_err = sqrt(true_flux)

        @test table_ex.aperture_sum ≈ true_flux
        @test table_sub.aperture_sum ≈ true_flux rtol = 1e-3
        @test table_cent.aperture_sum <= table_sub.aperture_sum

        @test table_ex.aperture_sum_err ≈ true_err
        @test table_sub.aperture_sum_err ≈ true_err rtol = 1e-3
        @test table_cent.aperture_sum_err <= true_err
    end

    @testset "errors - EllipticalAperture" begin
        data = ones(40, 40)
        aperture = EllipticalAperture(20, 20, 10, 10, 0)
        test_elliptical_aperture(data, aperture)

    end

    @testset "errors - EllipticalAnnulus" begin
        data = ones(40, 40)
        aperture = EllipticalAnnulus(20, 20, 8, 10, 10, 0)
        test_elliptical_aperture(data, aperture)
    end

    @testset "partial overlap elliptical aperture" begin
        data = ones(20, 20)
        error = ones(size(data))
        positions = [10.5 10.5; 1 1; 1 20; 20 1; 20 20]
        apertures = [EllipticalAperture(positions[i, :], 5, 5, 0) for i in axes(positions, 1)]

        table = aperture_photometry(apertures, data, error, method = (:subpixel, 128))
        @test table.aperture_sum[1] ≈ 25π rtol = 1e-3
        @test all(table.aperture_sum[2:end] .< 25π)
    end

end # photometry elliptical

@testset "photometry - rectangular" begin
    function test_aperture(data, aperture)
        error = ones(size(data))

        table_cent = aperture_photometry(aperture, data, error, method = :center)
        table_sub = aperture_photometry(aperture, data, error, method = (:subpixel, 64))

        true_flux = area(aperture)
        true_err = sqrt(true_flux)

        @test table_sub.aperture_sum ≈ true_flux rtol = 1e-2
        @test table_cent.aperture_sum < table_sub.aperture_sum

        @test table_sub.aperture_sum_err ≈ true_err rtol = 1e-2
        @test table_cent.aperture_sum_err < table_sub.aperture_sum_err
    end

    @testset "errors - RectangularAperture" begin
        data = ones(40, 40)
        aperture = RectangularAperture(20, 20, 10, 5, 0)
        test_aperture(data, aperture)
    end

    @testset "errors - RectangularAnnulus" begin
        data = ones(40, 40)
        aperture = RectangularAnnulus(20, 20, 8, 10, 4, 0)
        test_aperture(data, aperture)
    end

    @testset "partial overlap" begin
        data = ones(20, 20)
        error = ones(size(data))
        positions = [10.5 10.5; 1 1; 1 20; 20 1; 20 20]
        apertures = [RectangularAperture(positions[i, :], 10, 10, 0) for i in axes(positions, 1)]

        table = aperture_photometry(apertures, data, error, method = (:subpixel, 64))
        @test table.aperture_sum[1] ≈ 100 rtol = 1e-2
        @test all(table.aperture_sum[2:end] .< 100)
    end
end # photometry - circular<|MERGE_RESOLUTION|>--- conflicted
+++ resolved
@@ -3,8 +3,6 @@
     CircularAnnulus,
     EllipticalAperture,
     EllipticalAnnulus,
-    # RectangularAperture,
-    # RectangularAnnulus
 ]
 
 PARAMS = [
@@ -12,11 +10,6 @@
     (3, 5),
     (3, 3, 0),
     (3, 5, 4, 0),
-<<<<<<< HEAD
-=======
-    (3, 5, 0),
-    (3, 5, 4, 0),
->>>>>>> fe190941
 ]
 
 ###########################
